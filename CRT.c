/*
htop - CRT.c
(C) 2004-2011 Hisham H. Muhammad
Released under the GNU GPL, see the COPYING file
in the source distribution for its full text.
*/

#include "config.h"
#include "CRT.h"

#include "StringUtils.h"
#include "RichString.h"

#include <stdio.h>
#include <errno.h>
#include <signal.h>
#include <stdlib.h>
#include <string.h>
#include <locale.h>
#include <langinfo.h>
#if HAVE_SETUID_ENABLED
#include <unistd.h>
#include <sys/types.h>
#endif

#define ColorIndex(i,j) ((7-i)*8+j)

#define ColorPair(i,j) COLOR_PAIR(ColorIndex(i,j))

#define Black COLOR_BLACK
#define Red COLOR_RED
#define Green COLOR_GREEN
#define Yellow COLOR_YELLOW
#define Blue COLOR_BLUE
#define Magenta COLOR_MAGENTA
#define Cyan COLOR_CYAN
#define White COLOR_WHITE

#define ColorPairGrayBlack ColorPair(Magenta,Magenta)
#define ColorIndexGrayBlack ColorIndex(Magenta,Magenta)

#define KEY_WHEELUP KEY_F(20)
#define KEY_WHEELDOWN KEY_F(21)
#define KEY_RECLICK KEY_F(22)

//#link curses

/*{
#include <stdbool.h>

typedef enum TreeStr_ {
   TREE_STR_HORZ,
   TREE_STR_VERT,
   TREE_STR_RTEE,
   TREE_STR_BEND,
   TREE_STR_TEND,
   TREE_STR_OPEN,
   TREE_STR_SHUT,
   TREE_STR_COUNT
} TreeStr;

typedef enum ColorSchemes_ {
   COLORSCHEME_DEFAULT = 0,
   COLORSCHEME_MONOCHROME = 1,
   COLORSCHEME_BLACKONWHITE = 2,
   COLORSCHEME_LIGHTTERMINAL = 3,
   COLORSCHEME_MIDNIGHT = 4,
   COLORSCHEME_BLACKNIGHT = 5,
   COLORSCHEME_BROKENGRAY = 6,
   LAST_COLORSCHEME = 7,
} ColorSchemes;

typedef enum ColorElements_ {
   RESET_COLOR,
   DEFAULT_COLOR,
   FUNCTION_BAR,
   FUNCTION_KEY,
   FAILED_SEARCH,
   PANEL_HEADER_FOCUS,
   PANEL_HEADER_UNFOCUS,
   PANEL_SELECTION_FOCUS,
   PANEL_SELECTION_FOLLOW,
   PANEL_SELECTION_UNFOCUS,
   LARGE_NUMBER,
   METER_TEXT,
   METER_VALUE,
   LED_COLOR,
   UPTIME,
   BATTERY,
   TASKS_RUNNING,
   SWAP,
   PROCESS,
   PROCESS_SHADOW,
   PROCESS_TAG,
   PROCESS_MEGABYTES,
   PROCESS_TREE,
   PROCESS_R_STATE,
   PROCESS_D_STATE,
   PROCESS_BASENAME,
   PROCESS_HIGH_PRIORITY,
   PROCESS_LOW_PRIORITY,
   PROCESS_THREAD,
   PROCESS_THREAD_BASENAME,
   BAR_BORDER,
   BAR_SHADOW,
   GRAPH_1,
   GRAPH_2,
   MEMORY_USED,
   MEMORY_BUFFERS,
   MEMORY_BUFFERS_TEXT,
   MEMORY_CACHE,
   LOAD,
   LOAD_AVERAGE_FIFTEEN,
   LOAD_AVERAGE_FIVE,
   LOAD_AVERAGE_ONE,
   CHECK_BOX,
   CHECK_MARK,
   CHECK_TEXT,
   CLOCK,
   HELP_BOLD,
   HOSTNAME,
   CPU_NICE,
   CPU_NICE_TEXT,
   CPU_NORMAL,
   CPU_SYSTEM,
   CPU_IOWAIT,
   CPU_IRQ,
   CPU_SOFTIRQ,
   CPU_STEAL,
   CPU_GUEST,
<<<<<<< HEAD
   PRESSURE_STALL_TEN,
   PRESSURE_STALL_SIXTY,
   PRESSURE_STALL_THREEHUNDRED,
=======
   ZFS_MFU,
   ZFS_MRU,
   ZFS_ANON,
   ZFS_HEADER,
   ZFS_OTHER,
   ZFS_COMPRESSED,
   ZFS_RATIO,
>>>>>>> a267003f
   LAST_COLORELEMENT
} ColorElements;

extern void CRT_fatalError(const char* note) __attribute__ ((noreturn));

extern void CRT_handleSIGSEGV(int sgn);

#define KEY_ALT(x) (KEY_F(64 - 26) + (x - 'A'))

}*/

const char *CRT_treeStrAscii[TREE_STR_COUNT] = {
   "-", // TREE_STR_HORZ
   "|", // TREE_STR_VERT
   "`", // TREE_STR_RTEE
   "`", // TREE_STR_BEND
   ",", // TREE_STR_TEND
   "+", // TREE_STR_OPEN
   "-", // TREE_STR_SHUT
};

#ifdef HAVE_LIBNCURSESW

const char *CRT_treeStrUtf8[TREE_STR_COUNT] = {
   "\xe2\x94\x80", // TREE_STR_HORZ ─
   "\xe2\x94\x82", // TREE_STR_VERT │
   "\xe2\x94\x9c", // TREE_STR_RTEE ├
   "\xe2\x94\x94", // TREE_STR_BEND └
   "\xe2\x94\x8c", // TREE_STR_TEND ┌
   "+",            // TREE_STR_OPEN +
   "\xe2\x94\x80", // TREE_STR_SHUT ─
};

bool CRT_utf8 = false;

#endif

const char **CRT_treeStr = CRT_treeStrAscii;

static bool CRT_hasColors;

int CRT_delay = 0;

int* CRT_colors;

int CRT_colorSchemes[LAST_COLORSCHEME][LAST_COLORELEMENT] = {
   [COLORSCHEME_DEFAULT] = {
      [RESET_COLOR] = ColorPair(White,Black),
      [DEFAULT_COLOR] = ColorPair(White,Black),
      [FUNCTION_BAR] = ColorPair(Black,Cyan),
      [FUNCTION_KEY] = ColorPair(White,Black),
      [PANEL_HEADER_FOCUS] = ColorPair(Black,Green),
      [PANEL_HEADER_UNFOCUS] = ColorPair(Black,Green),
      [PANEL_SELECTION_FOCUS] = ColorPair(Black,Cyan),
      [PANEL_SELECTION_FOLLOW] = ColorPair(Black,Yellow),
      [PANEL_SELECTION_UNFOCUS] = ColorPair(Black,White),
      [FAILED_SEARCH] = ColorPair(Red,Cyan),
      [UPTIME] = A_BOLD | ColorPair(Cyan,Black),
      [BATTERY] = A_BOLD | ColorPair(Cyan,Black),
      [LARGE_NUMBER] = A_BOLD | ColorPair(Red,Black),
      [METER_TEXT] = ColorPair(Cyan,Black),
      [METER_VALUE] = A_BOLD | ColorPair(Cyan,Black),
      [LED_COLOR] = ColorPair(Green,Black),
      [TASKS_RUNNING] = A_BOLD | ColorPair(Green,Black),
      [PROCESS] = A_NORMAL,
      [PROCESS_SHADOW] = A_BOLD | ColorPairGrayBlack,
      [PROCESS_TAG] = A_BOLD | ColorPair(Yellow,Black),
      [PROCESS_MEGABYTES] = ColorPair(Cyan,Black),
      [PROCESS_BASENAME] = A_BOLD | ColorPair(Cyan,Black),
      [PROCESS_TREE] = ColorPair(Cyan,Black),
      [PROCESS_R_STATE] = ColorPair(Green,Black),
      [PROCESS_D_STATE] = A_BOLD | ColorPair(Red,Black),
      [PROCESS_HIGH_PRIORITY] = ColorPair(Red,Black),
      [PROCESS_LOW_PRIORITY] = ColorPair(Green,Black),
      [PROCESS_THREAD] = ColorPair(Green,Black),
      [PROCESS_THREAD_BASENAME] = A_BOLD | ColorPair(Green,Black),
      [BAR_BORDER] = A_BOLD,
      [BAR_SHADOW] = A_BOLD | ColorPairGrayBlack,
      [SWAP] = ColorPair(Red,Black),
      [GRAPH_1] = A_BOLD | ColorPair(Cyan,Black),
      [GRAPH_2] = ColorPair(Cyan,Black),
      [MEMORY_USED] = ColorPair(Green,Black),
      [MEMORY_BUFFERS] = ColorPair(Blue,Black),
      [MEMORY_BUFFERS_TEXT] = A_BOLD | ColorPair(Blue,Black),
      [MEMORY_CACHE] = ColorPair(Yellow,Black),
      [LOAD_AVERAGE_FIFTEEN] = ColorPair(Cyan,Black),
      [LOAD_AVERAGE_FIVE] = A_BOLD | ColorPair(Cyan,Black),
      [LOAD_AVERAGE_ONE] = A_BOLD | ColorPair(White,Black),
      [LOAD] = A_BOLD,
      [HELP_BOLD] = A_BOLD | ColorPair(Cyan,Black),
      [CLOCK] = A_BOLD,
      [CHECK_BOX] = ColorPair(Cyan,Black),
      [CHECK_MARK] = A_BOLD,
      [CHECK_TEXT] = A_NORMAL,
      [HOSTNAME] = A_BOLD,
      [CPU_NICE] = ColorPair(Blue,Black),
      [CPU_NICE_TEXT] = A_BOLD | ColorPair(Blue,Black),
      [CPU_NORMAL] = ColorPair(Green,Black),
      [CPU_SYSTEM] = ColorPair(Red,Black),
      [CPU_IOWAIT] = A_BOLD | ColorPairGrayBlack,
      [CPU_IRQ] = ColorPair(Yellow,Black),
      [CPU_SOFTIRQ] = ColorPair(Magenta,Black),
      [CPU_STEAL] = ColorPair(Cyan,Black),
      [CPU_GUEST] = ColorPair(Cyan,Black),
<<<<<<< HEAD
      [PRESSURE_STALL_THREEHUNDRED] = ColorPair(Cyan,Black),
      [PRESSURE_STALL_SIXTY] = A_BOLD | ColorPair(Cyan,Black),
      [PRESSURE_STALL_TEN] = A_BOLD | ColorPair(White,Black),
=======
      [ZFS_MFU] = ColorPair(Blue,Black),
      [ZFS_MRU] = ColorPair(Yellow,Black),
      [ZFS_ANON] = ColorPair(Magenta,Black),
      [ZFS_HEADER] = ColorPair(Cyan,Black),
      [ZFS_OTHER] = ColorPair(Magenta,Black),
      [ZFS_COMPRESSED] = ColorPair(Blue,Black),
      [ZFS_RATIO] = ColorPair(Magenta,Black),
>>>>>>> a267003f
   },
   [COLORSCHEME_MONOCHROME] = {
      [RESET_COLOR] = A_NORMAL,
      [DEFAULT_COLOR] = A_NORMAL,
      [FUNCTION_BAR] = A_REVERSE,
      [FUNCTION_KEY] = A_NORMAL,
      [PANEL_HEADER_FOCUS] = A_REVERSE,
      [PANEL_HEADER_UNFOCUS] = A_REVERSE,
      [PANEL_SELECTION_FOCUS] = A_REVERSE,
      [PANEL_SELECTION_FOLLOW] = A_REVERSE,
      [PANEL_SELECTION_UNFOCUS] = A_BOLD,
      [FAILED_SEARCH] = A_REVERSE | A_BOLD,
      [UPTIME] = A_BOLD,
      [BATTERY] = A_BOLD,
      [LARGE_NUMBER] = A_BOLD,
      [METER_TEXT] = A_NORMAL,
      [METER_VALUE] = A_BOLD,
      [LED_COLOR] = A_NORMAL,
      [TASKS_RUNNING] = A_BOLD,
      [PROCESS] = A_NORMAL,
      [PROCESS_SHADOW] = A_DIM,
      [PROCESS_TAG] = A_BOLD,
      [PROCESS_MEGABYTES] = A_BOLD,
      [PROCESS_BASENAME] = A_BOLD,
      [PROCESS_TREE] = A_BOLD,
      [PROCESS_R_STATE] = A_BOLD,
      [PROCESS_D_STATE] = A_BOLD,
      [PROCESS_HIGH_PRIORITY] = A_BOLD,
      [PROCESS_LOW_PRIORITY] = A_DIM,
      [PROCESS_THREAD] = A_BOLD,
      [PROCESS_THREAD_BASENAME] = A_REVERSE,
      [BAR_BORDER] = A_BOLD,
      [BAR_SHADOW] = A_DIM,
      [SWAP] = A_BOLD,
      [GRAPH_1] = A_BOLD,
      [GRAPH_2] = A_NORMAL,
      [MEMORY_USED] = A_BOLD,
      [MEMORY_BUFFERS] = A_NORMAL,
      [MEMORY_BUFFERS_TEXT] = A_NORMAL,
      [MEMORY_CACHE] = A_NORMAL,
      [LOAD_AVERAGE_FIFTEEN] = A_DIM,
      [LOAD_AVERAGE_FIVE] = A_NORMAL,
      [LOAD_AVERAGE_ONE] = A_BOLD,
      [LOAD] = A_BOLD,
      [HELP_BOLD] = A_BOLD,
      [CLOCK] = A_BOLD,
      [CHECK_BOX] = A_BOLD,
      [CHECK_MARK] = A_NORMAL,
      [CHECK_TEXT] = A_NORMAL,
      [HOSTNAME] = A_BOLD,
      [CPU_NICE] = A_NORMAL,
      [CPU_NICE_TEXT] = A_NORMAL,
      [CPU_NORMAL] = A_BOLD,
      [CPU_SYSTEM] = A_BOLD,
      [CPU_IOWAIT] = A_NORMAL,
      [CPU_IRQ] = A_BOLD,
      [CPU_SOFTIRQ] = A_BOLD,
      [CPU_STEAL] = A_REVERSE,
      [CPU_GUEST] = A_REVERSE,
<<<<<<< HEAD
      [PRESSURE_STALL_THREEHUNDRED] = A_DIM,
      [PRESSURE_STALL_SIXTY] = A_NORMAL,
      [PRESSURE_STALL_TEN] = A_BOLD,
=======
      [ZFS_MFU] = A_NORMAL,
      [ZFS_MRU] = A_NORMAL,
      [ZFS_ANON] = A_DIM,
      [ZFS_HEADER] = A_BOLD,
      [ZFS_OTHER] = A_DIM,
      [ZFS_COMPRESSED] = A_BOLD,
      [ZFS_RATIO] = A_BOLD,
>>>>>>> a267003f
   },
   [COLORSCHEME_BLACKONWHITE] = {
      [RESET_COLOR] = ColorPair(Black,White),
      [DEFAULT_COLOR] = ColorPair(Black,White),
      [FUNCTION_BAR] = ColorPair(Black,Cyan),
      [FUNCTION_KEY] = ColorPair(Black,White),
      [PANEL_HEADER_FOCUS] = ColorPair(Black,Green),
      [PANEL_HEADER_UNFOCUS] = ColorPair(Black,Green),
      [PANEL_SELECTION_FOCUS] = ColorPair(Black,Cyan),
      [PANEL_SELECTION_FOLLOW] = ColorPair(Black,Yellow),
      [PANEL_SELECTION_UNFOCUS] = ColorPair(Blue,White),
      [FAILED_SEARCH] = ColorPair(Red,Cyan),
      [UPTIME] = ColorPair(Yellow,White),
      [BATTERY] = ColorPair(Yellow,White),
      [LARGE_NUMBER] = ColorPair(Red,White),
      [METER_TEXT] = ColorPair(Blue,White),
      [METER_VALUE] = ColorPair(Black,White),
      [LED_COLOR] = ColorPair(Green,White),
      [TASKS_RUNNING] = ColorPair(Green,White),
      [PROCESS] = ColorPair(Black,White),
      [PROCESS_SHADOW] = A_BOLD | ColorPair(Black,White),
      [PROCESS_TAG] = ColorPair(White,Blue),
      [PROCESS_MEGABYTES] = ColorPair(Blue,White),
      [PROCESS_BASENAME] = ColorPair(Blue,White),
      [PROCESS_TREE] = ColorPair(Green,White),
      [PROCESS_R_STATE] = ColorPair(Green,White),
      [PROCESS_D_STATE] = A_BOLD | ColorPair(Red,White),
      [PROCESS_HIGH_PRIORITY] = ColorPair(Red,White),
      [PROCESS_LOW_PRIORITY] = ColorPair(Green,White),
      [PROCESS_THREAD] = ColorPair(Blue,White),
      [PROCESS_THREAD_BASENAME] = A_BOLD | ColorPair(Blue,White),
      [BAR_BORDER] = ColorPair(Blue,White),
      [BAR_SHADOW] = ColorPair(Black,White),
      [SWAP] = ColorPair(Red,White),
      [GRAPH_1] = A_BOLD | ColorPair(Blue,White),
      [GRAPH_2] = ColorPair(Blue,White),
      [MEMORY_USED] = ColorPair(Green,White),
      [MEMORY_BUFFERS] = ColorPair(Cyan,White),
      [MEMORY_BUFFERS_TEXT] = ColorPair(Cyan,White),
      [MEMORY_CACHE] = ColorPair(Yellow,White),
      [LOAD_AVERAGE_FIFTEEN] = ColorPair(Black,White),
      [LOAD_AVERAGE_FIVE] = ColorPair(Black,White),
      [LOAD_AVERAGE_ONE] = ColorPair(Black,White),
      [LOAD] = ColorPair(Black,White),
      [HELP_BOLD] = ColorPair(Blue,White),
      [CLOCK] = ColorPair(Black,White),
      [CHECK_BOX] = ColorPair(Blue,White),
      [CHECK_MARK] = ColorPair(Black,White),
      [CHECK_TEXT] = ColorPair(Black,White),
      [HOSTNAME] = ColorPair(Black,White),
      [CPU_NICE] = ColorPair(Cyan,White),
      [CPU_NICE_TEXT] = ColorPair(Cyan,White),
      [CPU_NORMAL] = ColorPair(Green,White),
      [CPU_SYSTEM] = ColorPair(Red,White),
      [CPU_IOWAIT] = A_BOLD | ColorPair(Black,White),
      [CPU_IRQ] = ColorPair(Blue,White),
      [CPU_SOFTIRQ] = ColorPair(Blue,White),
      [CPU_STEAL] = ColorPair(Cyan,White),
      [CPU_GUEST] = ColorPair(Cyan,White),
<<<<<<< HEAD
      [PRESSURE_STALL_THREEHUNDRED] = ColorPair(Black,White),
      [PRESSURE_STALL_SIXTY] = ColorPair(Black,White),
      [PRESSURE_STALL_TEN] = ColorPair(Black,White),
=======
      [ZFS_MFU] = ColorPair(Cyan,White),
      [ZFS_MRU] = ColorPair(Yellow,White),
      [ZFS_ANON] = ColorPair(Magenta,White),
      [ZFS_HEADER] = ColorPair(Yellow,White),
      [ZFS_OTHER] = ColorPair(Magenta,White),
      [ZFS_COMPRESSED] = ColorPair(Cyan,White),
      [ZFS_RATIO] = ColorPair(Magenta,White),
>>>>>>> a267003f
   },
   [COLORSCHEME_LIGHTTERMINAL] = {
      [RESET_COLOR] = ColorPair(Black,Black),
      [DEFAULT_COLOR] = ColorPair(Black,Black),
      [FUNCTION_BAR] = ColorPair(Black,Cyan),
      [FUNCTION_KEY] = ColorPair(Black,Black),
      [PANEL_HEADER_FOCUS] = ColorPair(Black,Green),
      [PANEL_HEADER_UNFOCUS] = ColorPair(Black,Green),
      [PANEL_SELECTION_FOCUS] = ColorPair(Black,Cyan),
      [PANEL_SELECTION_FOLLOW] = ColorPair(Black,Yellow),
      [PANEL_SELECTION_UNFOCUS] = ColorPair(Blue,Black),
      [FAILED_SEARCH] = ColorPair(Red,Cyan),
      [UPTIME] = ColorPair(Yellow,Black),
      [BATTERY] = ColorPair(Yellow,Black),
      [LARGE_NUMBER] = ColorPair(Red,Black),
      [METER_TEXT] = ColorPair(Blue,Black),
      [METER_VALUE] = ColorPair(Black,Black),
      [LED_COLOR] = ColorPair(Green,Black),
      [TASKS_RUNNING] = ColorPair(Green,Black),
      [PROCESS] = ColorPair(Black,Black),
      [PROCESS_SHADOW] = A_BOLD | ColorPairGrayBlack,
      [PROCESS_TAG] = ColorPair(White,Blue),
      [PROCESS_MEGABYTES] = ColorPair(Blue,Black),
      [PROCESS_BASENAME] = ColorPair(Green,Black),
      [PROCESS_TREE] = ColorPair(Blue,Black),
      [PROCESS_R_STATE] = ColorPair(Green,Black),
      [PROCESS_D_STATE] = A_BOLD | ColorPair(Red,Black),
      [PROCESS_HIGH_PRIORITY] = ColorPair(Red,Black),
      [PROCESS_LOW_PRIORITY] = ColorPair(Green,Black),
      [PROCESS_THREAD] = ColorPair(Blue,Black),
      [PROCESS_THREAD_BASENAME] = A_BOLD | ColorPair(Blue,Black),
      [BAR_BORDER] = ColorPair(Blue,Black),
      [BAR_SHADOW] = ColorPairGrayBlack,
      [SWAP] = ColorPair(Red,Black),
      [GRAPH_1] = A_BOLD | ColorPair(Cyan,Black),
      [GRAPH_2] = ColorPair(Cyan,Black),
      [MEMORY_USED] = ColorPair(Green,Black),
      [MEMORY_BUFFERS] = ColorPair(Cyan,Black),
      [MEMORY_BUFFERS_TEXT] = ColorPair(Cyan,Black),
      [MEMORY_CACHE] = ColorPair(Yellow,Black),
      [LOAD_AVERAGE_FIFTEEN] = ColorPair(Black,Black),
      [LOAD_AVERAGE_FIVE] = ColorPair(Black,Black),
      [LOAD_AVERAGE_ONE] = ColorPair(Black,Black),
      [LOAD] = ColorPair(White,Black),
      [HELP_BOLD] = ColorPair(Blue,Black),
      [CLOCK] = ColorPair(White,Black),
      [CHECK_BOX] = ColorPair(Blue,Black),
      [CHECK_MARK] = ColorPair(Black,Black),
      [CHECK_TEXT] = ColorPair(Black,Black),
      [HOSTNAME] = ColorPair(White,Black),
      [CPU_NICE] = ColorPair(Cyan,Black),
      [CPU_NICE_TEXT] = ColorPair(Cyan,Black),
      [CPU_NORMAL] = ColorPair(Green,Black),
      [CPU_SYSTEM] = ColorPair(Red,Black),
      [CPU_IOWAIT] = A_BOLD | ColorPair(Black,Black),
      [CPU_IRQ] = A_BOLD | ColorPair(Blue,Black),
      [CPU_SOFTIRQ] = ColorPair(Blue,Black),
      [CPU_STEAL] = ColorPair(Black,Black),
      [CPU_GUEST] = ColorPair(Black,Black),
<<<<<<< HEAD
      [PRESSURE_STALL_THREEHUNDRED] = ColorPair(Black,Black),
      [PRESSURE_STALL_SIXTY] = ColorPair(Black,Black),
      [PRESSURE_STALL_TEN] = ColorPair(Black,Black),
=======
      [ZFS_MFU] = ColorPair(Cyan,Black),
      [ZFS_MRU] = ColorPair(Yellow,Black),
      [ZFS_ANON] = A_BOLD | ColorPair(Magenta,Black),
      [ZFS_HEADER] = ColorPair(Black,Black),
      [ZFS_OTHER] = A_BOLD | ColorPair(Magenta,Black),
      [ZFS_COMPRESSED] = ColorPair(Cyan,Black),
      [ZFS_RATIO] = A_BOLD | ColorPair(Magenta,Black),
>>>>>>> a267003f
   },
   [COLORSCHEME_MIDNIGHT] = {
      [RESET_COLOR] = ColorPair(White,Blue),
      [DEFAULT_COLOR] = ColorPair(White,Blue),
      [FUNCTION_BAR] = ColorPair(Black,Cyan),
      [FUNCTION_KEY] = A_NORMAL,
      [PANEL_HEADER_FOCUS] = ColorPair(Black,Cyan),
      [PANEL_HEADER_UNFOCUS] = ColorPair(Black,Cyan),
      [PANEL_SELECTION_FOCUS] = ColorPair(Black,White),
      [PANEL_SELECTION_FOLLOW] = ColorPair(Black,Yellow),
      [PANEL_SELECTION_UNFOCUS] = A_BOLD | ColorPair(Yellow,Blue),
      [FAILED_SEARCH] = ColorPair(Red,Cyan),
      [UPTIME] = A_BOLD | ColorPair(Yellow,Blue),
      [BATTERY] = A_BOLD | ColorPair(Yellow,Blue),
      [LARGE_NUMBER] = A_BOLD | ColorPair(Red,Blue),
      [METER_TEXT] = ColorPair(Cyan,Blue),
      [METER_VALUE] = A_BOLD | ColorPair(Cyan,Blue),
      [LED_COLOR] = ColorPair(Green,Blue),
      [TASKS_RUNNING] = A_BOLD | ColorPair(Green,Blue),
      [PROCESS] = ColorPair(White,Blue),
      [PROCESS_SHADOW] = A_BOLD | ColorPair(Black,Blue),
      [PROCESS_TAG] = A_BOLD | ColorPair(Yellow,Blue),
      [PROCESS_MEGABYTES] = ColorPair(Cyan,Blue),
      [PROCESS_BASENAME] = A_BOLD | ColorPair(Cyan,Blue),
      [PROCESS_TREE] = ColorPair(Cyan,Blue),
      [PROCESS_R_STATE] = ColorPair(Green,Blue),
      [PROCESS_D_STATE] = A_BOLD | ColorPair(Red,Blue),
      [PROCESS_HIGH_PRIORITY] = ColorPair(Red,Blue),
      [PROCESS_LOW_PRIORITY] = ColorPair(Green,Blue),
      [PROCESS_THREAD] = ColorPair(Green,Blue),
      [PROCESS_THREAD_BASENAME] = A_BOLD | ColorPair(Green,Blue),
      [BAR_BORDER] = A_BOLD | ColorPair(Yellow,Blue),
      [BAR_SHADOW] = ColorPair(Cyan,Blue),
      [SWAP] = ColorPair(Red,Blue),
      [GRAPH_1] = A_BOLD | ColorPair(Cyan,Blue),
      [GRAPH_2] = ColorPair(Cyan,Blue),
      [MEMORY_USED] = A_BOLD | ColorPair(Green,Blue),
      [MEMORY_BUFFERS] = A_BOLD | ColorPair(Cyan,Blue),
      [MEMORY_BUFFERS_TEXT] = A_BOLD | ColorPair(Cyan,Blue),
      [MEMORY_CACHE] = A_BOLD | ColorPair(Yellow,Blue),
      [LOAD_AVERAGE_FIFTEEN] = A_BOLD | ColorPair(Black,Blue),
      [LOAD_AVERAGE_FIVE] = A_NORMAL | ColorPair(White,Blue),
      [LOAD_AVERAGE_ONE] = A_BOLD | ColorPair(White,Blue),
      [LOAD] = A_BOLD | ColorPair(White,Blue),
      [HELP_BOLD] = A_BOLD | ColorPair(Cyan,Blue),
      [CLOCK] = ColorPair(White,Blue),
      [CHECK_BOX] = ColorPair(Cyan,Blue),
      [CHECK_MARK] = A_BOLD | ColorPair(White,Blue),
      [CHECK_TEXT] = A_NORMAL | ColorPair(White,Blue),
      [HOSTNAME] = ColorPair(White,Blue),
      [CPU_NICE] = A_BOLD | ColorPair(Cyan,Blue),
      [CPU_NICE_TEXT] = A_BOLD | ColorPair(Cyan,Blue),
      [CPU_NORMAL] = A_BOLD | ColorPair(Green,Blue),
      [CPU_SYSTEM] = A_BOLD | ColorPair(Red,Blue),
      [CPU_IOWAIT] = A_BOLD | ColorPair(Blue,Blue),
      [CPU_IRQ] = A_BOLD | ColorPair(Black,Blue),
      [CPU_SOFTIRQ] = ColorPair(Black,Blue),
      [CPU_STEAL] = ColorPair(White,Blue),
      [CPU_GUEST] = ColorPair(White,Blue),
<<<<<<< HEAD
      [PRESSURE_STALL_THREEHUNDRED] = A_BOLD | ColorPair(Black,Blue),
      [PRESSURE_STALL_SIXTY] = A_NORMAL | ColorPair(White,Blue),
      [PRESSURE_STALL_TEN] = A_BOLD | ColorPair(White,Blue),
=======
      [ZFS_MFU] = A_BOLD | ColorPair(White,Blue),
      [ZFS_MRU] = A_BOLD | ColorPair(Yellow,Blue),
      [ZFS_ANON] = A_BOLD | ColorPair(Magenta,Blue),
      [ZFS_HEADER] = A_BOLD | ColorPair(Yellow,Blue),
      [ZFS_OTHER] = A_BOLD | ColorPair(Magenta,Blue),
      [ZFS_COMPRESSED] = A_BOLD | ColorPair(White,Blue),
      [ZFS_RATIO] = A_BOLD | ColorPair(Magenta,Blue),
>>>>>>> a267003f
   },
   [COLORSCHEME_BLACKNIGHT] = {
      [RESET_COLOR] = ColorPair(Cyan,Black),
      [DEFAULT_COLOR] = ColorPair(Cyan,Black),
      [FUNCTION_BAR] = ColorPair(Black,Green),
      [FUNCTION_KEY] = ColorPair(Cyan,Black),
      [PANEL_HEADER_FOCUS] = ColorPair(Black,Green),
      [PANEL_HEADER_UNFOCUS] = ColorPair(Black,Green),
      [PANEL_SELECTION_FOCUS] = ColorPair(Black,Cyan),
      [PANEL_SELECTION_FOLLOW] = ColorPair(Black,Yellow),
      [PANEL_SELECTION_UNFOCUS] = ColorPair(Black,White),
      [FAILED_SEARCH] = ColorPair(Red,Cyan),
      [UPTIME] = ColorPair(Green,Black),
      [BATTERY] = ColorPair(Green,Black),
      [LARGE_NUMBER] = A_BOLD | ColorPair(Red,Black),
      [METER_TEXT] = ColorPair(Cyan,Black),
      [METER_VALUE] = ColorPair(Green,Black),
      [LED_COLOR] = ColorPair(Green,Black),
      [TASKS_RUNNING] = A_BOLD | ColorPair(Green,Black),
      [PROCESS] = ColorPair(Cyan,Black),
      [PROCESS_SHADOW] = A_BOLD | ColorPairGrayBlack,
      [PROCESS_TAG] = A_BOLD | ColorPair(Yellow,Black),
      [PROCESS_MEGABYTES] = A_BOLD | ColorPair(Green,Black),
      [PROCESS_BASENAME] = A_BOLD | ColorPair(Green,Black),
      [PROCESS_TREE] = ColorPair(Cyan,Black),
      [PROCESS_THREAD] = ColorPair(Green,Black),
      [PROCESS_THREAD_BASENAME] = A_BOLD | ColorPair(Blue,Black),
      [PROCESS_R_STATE] = ColorPair(Green,Black),
      [PROCESS_D_STATE] = A_BOLD | ColorPair(Red,Black),
      [PROCESS_HIGH_PRIORITY] = ColorPair(Red,Black),
      [PROCESS_LOW_PRIORITY] = ColorPair(Green,Black),
      [BAR_BORDER] = A_BOLD | ColorPair(Green,Black),
      [BAR_SHADOW] = ColorPair(Cyan,Black),
      [SWAP] = ColorPair(Red,Black),
      [GRAPH_1] = A_BOLD | ColorPair(Green,Black),
      [GRAPH_2] = ColorPair(Green,Black),
      [MEMORY_USED] = ColorPair(Green,Black),
      [MEMORY_BUFFERS] = ColorPair(Blue,Black),
      [MEMORY_BUFFERS_TEXT] = A_BOLD | ColorPair(Blue,Black),
      [MEMORY_CACHE] = ColorPair(Yellow,Black),
      [LOAD_AVERAGE_FIFTEEN] = ColorPair(Green,Black),
      [LOAD_AVERAGE_FIVE] = ColorPair(Green,Black),
      [LOAD_AVERAGE_ONE] = A_BOLD | ColorPair(Green,Black),
      [LOAD] = A_BOLD,
      [HELP_BOLD] = A_BOLD | ColorPair(Cyan,Black),
      [CLOCK] = ColorPair(Green,Black),
      [CHECK_BOX] = ColorPair(Green,Black),
      [CHECK_MARK] = A_BOLD | ColorPair(Green,Black),
      [CHECK_TEXT] = ColorPair(Cyan,Black),
      [HOSTNAME] = ColorPair(Green,Black),
      [CPU_NICE] = ColorPair(Blue,Black),
      [CPU_NICE_TEXT] = A_BOLD | ColorPair(Blue,Black),
      [CPU_NORMAL] = ColorPair(Green,Black),
      [CPU_SYSTEM] = ColorPair(Red,Black),
      [CPU_IOWAIT] = ColorPair(Yellow,Black),
      [CPU_IRQ] = A_BOLD | ColorPair(Blue,Black),
      [CPU_SOFTIRQ] = ColorPair(Blue,Black),
      [CPU_STEAL] = ColorPair(Cyan,Black),
      [CPU_GUEST] = ColorPair(Cyan,Black),
<<<<<<< HEAD
      [PRESSURE_STALL_THREEHUNDRED] = ColorPair(Green,Black),
      [PRESSURE_STALL_SIXTY] = ColorPair(Green,Black),
      [PRESSURE_STALL_TEN] = A_BOLD | ColorPair(Green,Black),
=======
      [ZFS_MFU] = ColorPair(Blue,Black),
      [ZFS_MRU] = ColorPair(Yellow,Black),
      [ZFS_ANON] = ColorPair(Magenta,Black),
      [ZFS_HEADER] = ColorPair(Yellow,Black),
      [ZFS_OTHER] = ColorPair(Magenta,Black),
      [ZFS_COMPRESSED] = ColorPair(Blue,Black),
      [ZFS_RATIO] = ColorPair(Magenta,Black),
>>>>>>> a267003f
   },
   [COLORSCHEME_BROKENGRAY] = { 0 } // dynamically generated.
};

int CRT_cursorX = 0;

int CRT_scrollHAmount = 5;

int CRT_scrollWheelVAmount = 10;

char* CRT_termType;

// TODO move color scheme to Settings, perhaps?

int CRT_colorScheme = 0;

void *backtraceArray[128];

static void CRT_handleSIGTERM(int sgn) {
   (void) sgn;
   CRT_done();
   exit(0);
}

#if HAVE_SETUID_ENABLED

static int CRT_euid = -1;

static int CRT_egid = -1;

#define DIE(msg) do { CRT_done(); fprintf(stderr, msg); exit(1); } while(0)

void CRT_dropPrivileges() {
   CRT_egid = getegid();
   CRT_euid = geteuid();
   if (setegid(getgid()) == -1) {
      DIE("Fatal error: failed dropping group privileges.\n");
   }
   if (seteuid(getuid()) == -1) {
      DIE("Fatal error: failed dropping user privileges.\n");
   }
}

void CRT_restorePrivileges() {
   if (CRT_egid == -1 || CRT_euid == -1) {
      DIE("Fatal error: internal inconsistency.\n");
   }
   if (setegid(CRT_egid) == -1) {
      DIE("Fatal error: failed restoring group privileges.\n");
   }
   if (seteuid(CRT_euid) == -1) {
      DIE("Fatal error: failed restoring user privileges.\n");
   }
}

#else

/* Turn setuid operations into NOPs */

#ifndef CRT_dropPrivileges
#define CRT_dropPrivileges()
#define CRT_restorePrivileges()
#endif

#endif

// TODO: pass an instance of Settings instead.

void CRT_init(int delay, int colorScheme) {
   initscr();
   noecho();
   CRT_delay = delay;
   if (CRT_delay == 0) {
      CRT_delay = 1;
   }
   CRT_colors = CRT_colorSchemes[colorScheme];
   CRT_colorScheme = colorScheme;

   for (int i = 0; i < LAST_COLORELEMENT; i++) {
      unsigned int color = CRT_colorSchemes[COLORSCHEME_DEFAULT][i];
      CRT_colorSchemes[COLORSCHEME_BROKENGRAY][i] = color == (A_BOLD | ColorPairGrayBlack) ? ColorPair(White,Black) : color;
   }

   halfdelay(CRT_delay);
   nonl();
   intrflush(stdscr, false);
   keypad(stdscr, true);
   mouseinterval(0);
   curs_set(0);
   if (has_colors()) {
      start_color();
      CRT_hasColors = true;
   } else {
      CRT_hasColors = false;
   }
   CRT_termType = getenv("TERM");
   if (String_eq(CRT_termType, "linux"))
      CRT_scrollHAmount = 20;
   else
      CRT_scrollHAmount = 5;
   if (String_startsWith(CRT_termType, "xterm") || String_eq(CRT_termType, "vt220")) {
      define_key("\033[H", KEY_HOME);
      define_key("\033[F", KEY_END);
      define_key("\033[7~", KEY_HOME);
      define_key("\033[8~", KEY_END);
      define_key("\033OP", KEY_F(1));
      define_key("\033OQ", KEY_F(2));
      define_key("\033OR", KEY_F(3));
      define_key("\033OS", KEY_F(4));
      define_key("\033[11~", KEY_F(1));
      define_key("\033[12~", KEY_F(2));
      define_key("\033[13~", KEY_F(3));
      define_key("\033[14~", KEY_F(4));
      define_key("\033[17;2~", KEY_F(18));
      char sequence[3] = "\033a";
      for (char c = 'a'; c <= 'z'; c++) {
         sequence[1] = c;
         define_key(sequence, KEY_ALT('A' + (c - 'a')));
      }
   }
#ifndef DEBUG
   signal(11, CRT_handleSIGSEGV);
#endif
   signal(SIGTERM, CRT_handleSIGTERM);
   signal(SIGQUIT, CRT_handleSIGTERM);
   use_default_colors();
   if (!has_colors())
      CRT_colorScheme = 1;
   CRT_setColors(CRT_colorScheme);

   /* initialize locale */
   setlocale(LC_CTYPE, "");

#ifdef HAVE_LIBNCURSESW
   if(strcmp(nl_langinfo(CODESET), "UTF-8") == 0)
      CRT_utf8 = true;
   else
      CRT_utf8 = false;
#endif

   CRT_treeStr =
#ifdef HAVE_LIBNCURSESW
      CRT_utf8 ? CRT_treeStrUtf8 :
#endif
      CRT_treeStrAscii;

#if NCURSES_MOUSE_VERSION > 1
   mousemask(BUTTON1_RELEASED | BUTTON4_PRESSED | BUTTON5_PRESSED, NULL);
#else
   mousemask(BUTTON1_RELEASED, NULL);
#endif

}

void CRT_done() {
   curs_set(1);
   endwin();
}

void CRT_fatalError(const char* note) {
   char* sysMsg = strerror(errno);
   CRT_done();
   fprintf(stderr, "%s: %s\n", note, sysMsg);
   exit(2);
}

int CRT_readKey() {
   nocbreak();
   cbreak();
   nodelay(stdscr, FALSE);
   int ret = getch();
   halfdelay(CRT_delay);
   return ret;
}

void CRT_disableDelay() {
   nocbreak();
   cbreak();
   nodelay(stdscr, TRUE);
}

void CRT_enableDelay() {
   halfdelay(CRT_delay);
}

void CRT_setColors(int colorScheme) {
   CRT_colorScheme = colorScheme;

   for (int i = 0; i < 8; i++) {
      for (int j = 0; j < 8; j++) {
         if (ColorIndex(i,j) != ColorPairGrayBlack) {
            int bg = (colorScheme != COLORSCHEME_BLACKNIGHT)
                     ? (j==0 ? -1 : j)
                     : j;
            init_pair(ColorIndex(i,j), i, bg);
         }
      }
   }

   int grayBlackFg = COLORS > 8 ? 8 : 0;
   int grayBlackBg = (colorScheme != COLORSCHEME_BLACKNIGHT)
                     ? -1
                     : 0;
   init_pair(ColorIndexGrayBlack, grayBlackFg, grayBlackBg);

   CRT_colors = CRT_colorSchemes[colorScheme];
}<|MERGE_RESOLUTION|>--- conflicted
+++ resolved
@@ -128,11 +128,9 @@
    CPU_SOFTIRQ,
    CPU_STEAL,
    CPU_GUEST,
-<<<<<<< HEAD
    PRESSURE_STALL_TEN,
    PRESSURE_STALL_SIXTY,
    PRESSURE_STALL_THREEHUNDRED,
-=======
    ZFS_MFU,
    ZFS_MRU,
    ZFS_ANON,
@@ -140,7 +138,6 @@
    ZFS_OTHER,
    ZFS_COMPRESSED,
    ZFS_RATIO,
->>>>>>> a267003f
    LAST_COLORELEMENT
 } ColorElements;
 
@@ -245,11 +242,9 @@
       [CPU_SOFTIRQ] = ColorPair(Magenta,Black),
       [CPU_STEAL] = ColorPair(Cyan,Black),
       [CPU_GUEST] = ColorPair(Cyan,Black),
-<<<<<<< HEAD
       [PRESSURE_STALL_THREEHUNDRED] = ColorPair(Cyan,Black),
       [PRESSURE_STALL_SIXTY] = A_BOLD | ColorPair(Cyan,Black),
       [PRESSURE_STALL_TEN] = A_BOLD | ColorPair(White,Black),
-=======
       [ZFS_MFU] = ColorPair(Blue,Black),
       [ZFS_MRU] = ColorPair(Yellow,Black),
       [ZFS_ANON] = ColorPair(Magenta,Black),
@@ -257,7 +252,6 @@
       [ZFS_OTHER] = ColorPair(Magenta,Black),
       [ZFS_COMPRESSED] = ColorPair(Blue,Black),
       [ZFS_RATIO] = ColorPair(Magenta,Black),
->>>>>>> a267003f
    },
    [COLORSCHEME_MONOCHROME] = {
       [RESET_COLOR] = A_NORMAL,
@@ -317,11 +311,9 @@
       [CPU_SOFTIRQ] = A_BOLD,
       [CPU_STEAL] = A_REVERSE,
       [CPU_GUEST] = A_REVERSE,
-<<<<<<< HEAD
       [PRESSURE_STALL_THREEHUNDRED] = A_DIM,
       [PRESSURE_STALL_SIXTY] = A_NORMAL,
       [PRESSURE_STALL_TEN] = A_BOLD,
-=======
       [ZFS_MFU] = A_NORMAL,
       [ZFS_MRU] = A_NORMAL,
       [ZFS_ANON] = A_DIM,
@@ -329,7 +321,6 @@
       [ZFS_OTHER] = A_DIM,
       [ZFS_COMPRESSED] = A_BOLD,
       [ZFS_RATIO] = A_BOLD,
->>>>>>> a267003f
    },
    [COLORSCHEME_BLACKONWHITE] = {
       [RESET_COLOR] = ColorPair(Black,White),
@@ -389,11 +380,9 @@
       [CPU_SOFTIRQ] = ColorPair(Blue,White),
       [CPU_STEAL] = ColorPair(Cyan,White),
       [CPU_GUEST] = ColorPair(Cyan,White),
-<<<<<<< HEAD
       [PRESSURE_STALL_THREEHUNDRED] = ColorPair(Black,White),
       [PRESSURE_STALL_SIXTY] = ColorPair(Black,White),
       [PRESSURE_STALL_TEN] = ColorPair(Black,White),
-=======
       [ZFS_MFU] = ColorPair(Cyan,White),
       [ZFS_MRU] = ColorPair(Yellow,White),
       [ZFS_ANON] = ColorPair(Magenta,White),
@@ -401,7 +390,6 @@
       [ZFS_OTHER] = ColorPair(Magenta,White),
       [ZFS_COMPRESSED] = ColorPair(Cyan,White),
       [ZFS_RATIO] = ColorPair(Magenta,White),
->>>>>>> a267003f
    },
    [COLORSCHEME_LIGHTTERMINAL] = {
       [RESET_COLOR] = ColorPair(Black,Black),
@@ -461,11 +449,9 @@
       [CPU_SOFTIRQ] = ColorPair(Blue,Black),
       [CPU_STEAL] = ColorPair(Black,Black),
       [CPU_GUEST] = ColorPair(Black,Black),
-<<<<<<< HEAD
       [PRESSURE_STALL_THREEHUNDRED] = ColorPair(Black,Black),
       [PRESSURE_STALL_SIXTY] = ColorPair(Black,Black),
       [PRESSURE_STALL_TEN] = ColorPair(Black,Black),
-=======
       [ZFS_MFU] = ColorPair(Cyan,Black),
       [ZFS_MRU] = ColorPair(Yellow,Black),
       [ZFS_ANON] = A_BOLD | ColorPair(Magenta,Black),
@@ -473,7 +459,6 @@
       [ZFS_OTHER] = A_BOLD | ColorPair(Magenta,Black),
       [ZFS_COMPRESSED] = ColorPair(Cyan,Black),
       [ZFS_RATIO] = A_BOLD | ColorPair(Magenta,Black),
->>>>>>> a267003f
    },
    [COLORSCHEME_MIDNIGHT] = {
       [RESET_COLOR] = ColorPair(White,Blue),
@@ -533,11 +518,9 @@
       [CPU_SOFTIRQ] = ColorPair(Black,Blue),
       [CPU_STEAL] = ColorPair(White,Blue),
       [CPU_GUEST] = ColorPair(White,Blue),
-<<<<<<< HEAD
       [PRESSURE_STALL_THREEHUNDRED] = A_BOLD | ColorPair(Black,Blue),
       [PRESSURE_STALL_SIXTY] = A_NORMAL | ColorPair(White,Blue),
       [PRESSURE_STALL_TEN] = A_BOLD | ColorPair(White,Blue),
-=======
       [ZFS_MFU] = A_BOLD | ColorPair(White,Blue),
       [ZFS_MRU] = A_BOLD | ColorPair(Yellow,Blue),
       [ZFS_ANON] = A_BOLD | ColorPair(Magenta,Blue),
@@ -545,7 +528,6 @@
       [ZFS_OTHER] = A_BOLD | ColorPair(Magenta,Blue),
       [ZFS_COMPRESSED] = A_BOLD | ColorPair(White,Blue),
       [ZFS_RATIO] = A_BOLD | ColorPair(Magenta,Blue),
->>>>>>> a267003f
    },
    [COLORSCHEME_BLACKNIGHT] = {
       [RESET_COLOR] = ColorPair(Cyan,Black),
@@ -605,11 +587,9 @@
       [CPU_SOFTIRQ] = ColorPair(Blue,Black),
       [CPU_STEAL] = ColorPair(Cyan,Black),
       [CPU_GUEST] = ColorPair(Cyan,Black),
-<<<<<<< HEAD
       [PRESSURE_STALL_THREEHUNDRED] = ColorPair(Green,Black),
       [PRESSURE_STALL_SIXTY] = ColorPair(Green,Black),
       [PRESSURE_STALL_TEN] = A_BOLD | ColorPair(Green,Black),
-=======
       [ZFS_MFU] = ColorPair(Blue,Black),
       [ZFS_MRU] = ColorPair(Yellow,Black),
       [ZFS_ANON] = ColorPair(Magenta,Black),
@@ -617,7 +597,6 @@
       [ZFS_OTHER] = ColorPair(Magenta,Black),
       [ZFS_COMPRESSED] = ColorPair(Blue,Black),
       [ZFS_RATIO] = ColorPair(Magenta,Black),
->>>>>>> a267003f
    },
    [COLORSCHEME_BROKENGRAY] = { 0 } // dynamically generated.
 };
