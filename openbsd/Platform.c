/*
htop - openbsd/Platform.c
(C) 2014 Hisham H. Muhammad
(C) 2015 Michael McConville
Released under the GNU GPL, see the COPYING file
in the source distribution for its full text.
*/

#include "Platform.h"
#include "Meter.h"
#include "CPUMeter.h"
#include "MemoryMeter.h"
#include "SwapMeter.h"
#include "TasksMeter.h"
#include "LoadAverageMeter.h"
#include "UptimeMeter.h"
#include "ClockMeter.h"
#include "HostnameMeter.h"
#include "SignalsPanel.h"
#include "OpenBSDProcess.h"
#include "OpenBSDProcessList.h"

#include <sys/param.h>
#include <sys/sysctl.h>
#include <sys/swap.h>

#include <unistd.h>
#include <stdlib.h>
#include <stdint.h>
#include <string.h>
#include <sys/types.h>
#include <sys/time.h>
#include <sys/resource.h>
#include <time.h>
#include <fcntl.h>
#include <kvm.h>
#include <limits.h>
#include <math.h>

/*{
#include "Action.h"
#include "BatteryMeter.h"
#include "SignalsPanel.h"

extern ProcessFieldData Process_fields[];

}*/

ProcessField Platform_defaultFields[] = { PID, USER, PRIORITY, NICE, M_SIZE, M_RESIDENT, STATE, PERCENT_CPU, PERCENT_MEM, TIME, COMM, 0 };

int Platform_numberOfFields = LAST_PROCESSFIELD;

/*
 * See /usr/include/sys/signal.h
 */
const SignalItem Platform_signals[] = {
   { .name = " 0 Cancel",    .number =  0 },
   { .name = " 1 SIGHUP",    .number =  1 },
   { .name = " 2 SIGINT",    .number =  2 },
   { .name = " 3 SIGQUIT",   .number =  3 },
   { .name = " 4 SIGILL",    .number =  4 },
   { .name = " 5 SIGTRAP",   .number =  5 },
   { .name = " 6 SIGABRT",   .number =  6 },
   { .name = " 6 SIGIOT",    .number =  6 },
   { .name = " 7 SIGEMT",    .number =  7 },
   { .name = " 8 SIGFPE",    .number =  8 },
   { .name = " 9 SIGKILL",   .number =  9 },
   { .name = "10 SIGBUS",    .number = 10 },
   { .name = "11 SIGSEGV",   .number = 11 },
   { .name = "12 SIGSYS",    .number = 12 },
   { .name = "13 SIGPIPE",   .number = 13 },
   { .name = "14 SIGALRM",   .number = 14 },
   { .name = "15 SIGTERM",   .number = 15 },
   { .name = "16 SIGURG",    .number = 16 },
   { .name = "17 SIGSTOP",   .number = 17 },
   { .name = "18 SIGTSTP",   .number = 18 },
   { .name = "19 SIGCONT",   .number = 19 },
   { .name = "20 SIGCHLD",   .number = 20 },
   { .name = "21 SIGTTIN",   .number = 21 },
   { .name = "22 SIGTTOU",   .number = 22 },
   { .name = "23 SIGIO",     .number = 23 },
   { .name = "24 SIGXCPU",   .number = 24 },
   { .name = "25 SIGXFSZ",   .number = 25 },
   { .name = "26 SIGVTALRM", .number = 26 },
   { .name = "27 SIGPROF",   .number = 27 },
   { .name = "28 SIGWINCH",  .number = 28 },
   { .name = "29 SIGINFO",   .number = 29 },
   { .name = "30 SIGUSR1",   .number = 30 },
   { .name = "31 SIGUSR2",   .number = 31 },
   { .name = "32 SIGTHR",    .number = 32 },
};

const unsigned int Platform_numberOfSignals = sizeof(Platform_signals)/sizeof(SignalItem);

void Platform_setBindings(Htop_Action* keys) {
   (void) keys;
}

MeterClass* Platform_meterTypes[] = {
   &CPUMeter_class,
   &ClockMeter_class,
   &LoadAverageMeter_class,
   &LoadMeter_class,
   &MemoryMeter_class,
   &SwapMeter_class,
   &TasksMeter_class,
   &UptimeMeter_class,
   &BatteryMeter_class,
   &HostnameMeter_class,
   &AllCPUsMeter_class,
   &AllCPUs2Meter_class,
   &LeftCPUsMeter_class,
   &RightCPUsMeter_class,
   &LeftCPUs2Meter_class,
   &RightCPUs2Meter_class,
   &BlankMeter_class,
   NULL
};

// preserved from FreeBSD port
int Platform_getUptime() {
   struct timeval bootTime, currTime;
   int mib[2] = { CTL_KERN, KERN_BOOTTIME };
   size_t size = sizeof(bootTime);

   int err = sysctl(mib, 2, &bootTime, &size, NULL, 0);
   if (err) {
      return -1;
   }
   gettimeofday(&currTime, NULL);

   return (int) difftime(currTime.tv_sec, bootTime.tv_sec);
}

void Platform_getLoadAverage(double* one, double* five, double* fifteen) {
   struct loadavg loadAverage;
   int mib[2] = { CTL_VM, VM_LOADAVG };
   size_t size = sizeof(loadAverage);

   int err = sysctl(mib, 2, &loadAverage, &size, NULL, 0);
   if (err) {
      *one = 0;
      *five = 0;
      *fifteen = 0;
      return;
   }
   *one     = (double) loadAverage.ldavg[0] / loadAverage.fscale;
   *five    = (double) loadAverage.ldavg[1] / loadAverage.fscale;
   *fifteen = (double) loadAverage.ldavg[2] / loadAverage.fscale;
}

int Platform_getMaxPid() {
   // this is hard-coded in sys/sys/proc.h - no sysctl exists
   return 99999;
}

double Platform_setCPUValues(Meter* this, int cpu) {
   const OpenBSDProcessList* pl = (OpenBSDProcessList*) this->pl;
   const CPUData* cpuData = &(pl->cpus[cpu]);
   double total = cpuData->totalPeriod == 0 ? 1 : cpuData->totalPeriod;
   double totalPercent;
   double *v = this->values;

<<<<<<< HEAD
   v[CPU_METER_NICE] = cpuData->nicePeriod / total * 100.0;
   v[CPU_METER_NORMAL] = cpuData->userPeriod / total * 100.0;
   if (this->pl->settings->detailedCPUTime) {
      v[CPU_METER_KERNEL]  = cpuData->sysPeriod / total * 100.0;
      v[CPU_METER_IRQ]     = cpuData->intrPeriod / total * 100.0;
      v[CPU_METER_SOFTIRQ] = 0.0;
      v[CPU_METER_STEAL]   = 0.0;
      v[CPU_METER_GUEST]   = 0.0;
      v[CPU_METER_IOWAIT]  = 0.0;
      Meter_setItems(this, 8);
      totalPercent = v[0]+v[1]+v[2]+v[3];
=======
   for (i = 0; i < CPUSTATES; i++) {
      old_v[cpu-1][i] = new_v[i];
      v[i] = diff_v[i] / 10.;
   }

   Meter_setItems(this, 4);

   perc = v[0] + v[1] + v[2] + v[3];

   v[CPU_METER_FREQUENCY] = -1;

   if (perc <= 100. && perc >= 0.) {
      return perc;
>>>>>>> 81b64691
   } else {
      v[2] = cpuData->sysAllPeriod / total * 100.0;
      v[3] = 0.0; // No steal nor guest on OpenBSD
      totalPercent = v[0]+v[1]+v[2];
      Meter_setItems(this, 4);
   }

   totalPercent = CLAMP(totalPercent, 0.0, 100.0);
   if (isnan(totalPercent)) totalPercent = 0.0;
   return totalPercent;
}

void Platform_setMemoryValues(Meter* this) {
   ProcessList* pl = (ProcessList*) this->pl;
   long int usedMem = pl->usedMem;
   long int buffersMem = pl->buffersMem;
   long int cachedMem = pl->cachedMem;
   usedMem -= buffersMem + cachedMem;
   this->total = pl->totalMem;
   this->values[0] = usedMem;
   this->values[1] = buffersMem;
   this->values[2] = cachedMem;
}

/*
 * Copyright (c) 1994 Thorsten Lockert <tholo@sigmasoft.com>
 * All rights reserved.
 *
 * Taken almost directly from OpenBSD's top(1)
 */
void Platform_setSwapValues(Meter* this) {
   ProcessList* pl = (ProcessList*) this->pl;
   struct swapent *swdev;
   unsigned long long int total, used;
   int nswap, rnswap, i;
   nswap = swapctl(SWAP_NSWAP, 0, 0);
   if (nswap == 0) {
      return;
   }

   swdev = xCalloc(nswap, sizeof(*swdev));

   rnswap = swapctl(SWAP_STATS, swdev, nswap);
   if (rnswap == -1) {
      free(swdev);
      return;
   }

   // if rnswap != nswap, then what?

   /* Total things up */
   total = used = 0;
   for (i = 0; i < nswap; i++) {
      if (swdev[i].se_flags & SWF_ENABLE) {
         used += (swdev[i].se_inuse / (1024 / DEV_BSIZE));
         total += (swdev[i].se_nblks / (1024 / DEV_BSIZE));
      }
   }

   this->total = pl->totalSwap = total;
   this->values[0] = pl->usedSwap = used;

   free(swdev);
}

void Platform_setTasksValues(Meter* this) {
   // TODO
}

char* Platform_getProcessEnv(pid_t pid) {
   char errbuf[_POSIX2_LINE_MAX];
   char *env;
   char **ptr;
   int count;
   kvm_t *kt;
   struct kinfo_proc *kproc;
   size_t capacity = 4096, size = 0;

   if ((kt = kvm_openfiles(NULL, NULL, NULL, KVM_NO_FILES, errbuf)) == NULL)
      return NULL;

   if ((kproc = kvm_getprocs(kt, KERN_PROC_PID, pid,
                             sizeof(struct kinfo_proc), &count)) == NULL) {\
      (void) kvm_close(kt);
      return NULL;
   }

   if ((ptr = kvm_getenvv(kt, kproc, 0)) == NULL) {
      (void) kvm_close(kt);
      return NULL;
   }

   env = xMalloc(capacity);
   for (char **p = ptr; *p; p++) {
      size_t len = strlen(*p) + 1;

      if (size + len > capacity) {
         capacity *= 2;
         env = xRealloc(env, capacity);
      }

      strlcpy(env + size, *p, len);
      size += len;
   }

   if (size < 2 || env[size - 1] || env[size - 2]) {
       if (size + 2 < capacity)
           env = xRealloc(env, capacity + 2);
       env[size] = 0;
       env[size+1] = 0;
   }

   (void) kvm_close(kt);
   return env;
}<|MERGE_RESOLUTION|>--- conflicted
+++ resolved
@@ -161,7 +161,6 @@
    double totalPercent;
    double *v = this->values;
 
-<<<<<<< HEAD
    v[CPU_METER_NICE] = cpuData->nicePeriod / total * 100.0;
    v[CPU_METER_NORMAL] = cpuData->userPeriod / total * 100.0;
    if (this->pl->settings->detailedCPUTime) {
@@ -171,23 +170,9 @@
       v[CPU_METER_STEAL]   = 0.0;
       v[CPU_METER_GUEST]   = 0.0;
       v[CPU_METER_IOWAIT]  = 0.0;
+      v[CPU_METER_FREQUENCY] = -1;
       Meter_setItems(this, 8);
       totalPercent = v[0]+v[1]+v[2]+v[3];
-=======
-   for (i = 0; i < CPUSTATES; i++) {
-      old_v[cpu-1][i] = new_v[i];
-      v[i] = diff_v[i] / 10.;
-   }
-
-   Meter_setItems(this, 4);
-
-   perc = v[0] + v[1] + v[2] + v[3];
-
-   v[CPU_METER_FREQUENCY] = -1;
-
-   if (perc <= 100. && perc >= 0.) {
-      return perc;
->>>>>>> 81b64691
    } else {
       v[2] = cpuData->sysAllPeriod / total * 100.0;
       v[3] = 0.0; // No steal nor guest on OpenBSD
